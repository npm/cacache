--- conflicted
+++ resolved
@@ -69,15 +69,7 @@
   },
   "devDependencies": {
     "@npmcli/eslint-config": "^3.0.1",
-<<<<<<< HEAD
     "@npmcli/template-oss": "3.4.2",
-    "benchmark": "^2.1.4",
-    "chalk": "^4.1.2",
-    "require-inject": "^1.4.4",
-    "tacks": "^1.3.0",
-=======
-    "@npmcli/template-oss": "3.4.1",
->>>>>>> 283e815a
     "tap": "^16.0.0"
   },
   "tap": {
